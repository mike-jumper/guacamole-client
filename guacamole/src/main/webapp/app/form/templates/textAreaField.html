<<<<<<< HEAD
<textarea ng-model="model" guac-focus="focused" autocorrect="off" autocapitalize="off" ng-disabled="disabled"></textarea>
=======
<textarea ng-attr-id="{{ fieldId }}"
          ng-model="model"
          autocorrect="off"
          autocapitalize="off"></textarea>
>>>>>>> 91bf8438
<|MERGE_RESOLUTION|>--- conflicted
+++ resolved
@@ -1,8 +1,6 @@
-<<<<<<< HEAD
-<textarea ng-model="model" guac-focus="focused" autocorrect="off" autocapitalize="off" ng-disabled="disabled"></textarea>
-=======
 <textarea ng-attr-id="{{ fieldId }}"
           ng-model="model"
+          ng-disabled="disabled"
+          guac-focus="focused"
           autocorrect="off"
-          autocapitalize="off"></textarea>
->>>>>>> 91bf8438
+          autocapitalize="off"></textarea>